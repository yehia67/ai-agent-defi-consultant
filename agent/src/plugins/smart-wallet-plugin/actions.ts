import {
    type Action,
    type Content,
    type HandlerCallback,
    type IAgentRuntime,
    type Memory,
    type State,
    logger,
} from '@elizaos/core';
<<<<<<< HEAD
import { generateBiconomyWallet } from './provider';
=======
import { BiconomyWalletService } from './service';
import { ethers } from 'ethers';
>>>>>>> bb86ea27

// --- Action ---
export const createWalletAction: Action = {
    name: 'CREATE_WALLET',
    similes: ['CREATE_WALLET', 'NEW_WALLET', 'MAKE_WALLET', 'GENERATE_WALLET', 'CREATE_ACCOUNT'],
    description: 'Creates a new ERC-4337 smart wallet using Biconomy on Avalanche network',
    validate: async (runtime: IAgentRuntime, message: Memory): Promise<boolean> => {
        // Basic validation - could be extended with more complex logic
        return true;
    },
    handler: async (
        runtime: IAgentRuntime,
        message: Memory,
        state?: State,
        options?: any,
        callback?: HandlerCallback
    ): Promise<Content> => {
        try {
            // Log the start of wallet creation
<<<<<<< HEAD
           
const {
    smartAddress,
    chainId,
    chainName,
    eoa: {
        privateKey,
    },
} = await generateBiconomyWallet();
            const responseContent: Content = {
              text:
                `🪪 A new smart wallet has been created!\n\n` +
                `📍 **Address:** ${smartAddress}\n` +
                `🔐 **Private Key:** ${privateKey}\n` +
                `🌐 **Network:** ${chainName}\n` +
                `🔗 **Chain ID:** ${chainId}\n\n` +
=======
            logger.info('Creating new Biconomy wallet');
            
            // Get the wallet service
            const service = runtime.getService(BiconomyWalletService.serviceType) as BiconomyWalletService;
            if (!service) {
                throw new Error('Biconomy wallet service not found');
            }
            
            // Create the wallet
            const useMainnet = process.env.USE_AVALANCHE_MAINNET === 'true';
            const result = await service.createWallet(useMainnet);
            if (!result.success) {
                throw new Error(result.error);
            }
            
            const walletData = result.data;
            
            const responseContent: Content = {
              text:
                `🪪 A new smart wallet has been created!\n\n` +
                `📍 **Address:** ${walletData.smartAddress}\n` +
                `🔐 **Private Key:** ${walletData.privateKey}\n` +
                `🌐 **Network:** ${walletData.chainName}\n` +
                `🔗 **Chain ID:** ${walletData.chainId}\n\n` +
>>>>>>> bb86ea27
                `This wallet supports:\n` +
                `- Gasless transactions\n` +
                `- Social recovery\n` +
                `- Cross-chain operations\n` +
                `- Smart contract interactions\n\n` +
                `Would you like help funding your wallet or exploring DeFi opportunities?`,
<<<<<<< HEAD
              actions: ["CREATE_WALLET_SUCCESS"],
              source: message.content?.source,
              data: {
                address: "hello",
                privateKey: "hello",
                chainId: "hello",
                chainName: "hello"
              }
=======
                actions: ["CREATE_WALLET_SUCCESS"],
                source: message.content?.source,
                data: {
                    address: walletData.smartAddress,
                    privateKey: walletData.privateKey,
                    chainId: walletData.chainId,
                    chainName: walletData.chainName
                }
>>>>>>> bb86ea27
            };

            // Send immediate callback to prevent hanging
            if (callback) {
                try {
                    await callback(responseContent);
                    logger.info('HELLO_WORLD callback sent successfully');
                } catch (callbackError) {
                    logger.error('HELLO_WORLD callback error:', callbackError);
                }
            }

            // Return the response content
            return responseContent;

        } catch (error) {
            logger.error('Error in createWalletAction:', error);
            
            // Send error callback
            if (callback) {
                try {
                    await callback({
                        type: 'ERROR',
                        message: `Failed to create wallet: ${error.message}`,
                        data: { error: error.message }
                    });
                    logger.info('CREATE_WALLET error callback sent successfully');
                } catch (callbackError) {
                    logger.error('CREATE_WALLET error callback error:', callbackError);
                }
            }
            
            // Return error response
            return {
                text: `❌ Failed to create wallet: ${error.message}`,
                actions: ["HELLO_WORLD_FAILED"],
                source: message.content?.source
            };
        }
    },
    examples: [
        [
            {
                name: '{{name1}}',
                content: {
                    text: '🪪 A new smart wallet has been created!\n\n📍 **Address:** 0xd3b21E52Ae886f73933C591407EA3DA4E8Dd34D0\n🔐 **Private Key:** 0x1a2b3c4d5e6f7g8h9i0j1k2l3m4n5o6p7q8r9s0t1u2v3w4x5y6z7a8b9c0d\n🌐 **Network:** Avalanche Fuji Testnet\n🔗 **Chain ID:** 43113\n\nThis wallet supports:\n- Gasless transactions\n- Social recovery\n- Cross-chain operations\n- Smart contract interactions\n\nWould you like help funding your wallet or exploring DeFi opportunities?',
                    actions: ['CREATE_WALLET'],
                    data: {
                      address: '0xd3b21E52Ae886f73933C591407EA3DA4E8Dd34D0',
                      privateKey: '0x1a2b3c4d5e6f7g8h9i0j1k2l3m4n5o6p7q8r9s0t1u2v3w4x5y6z7a8b9c0d',
                      chainId: 43113,
                      chainName: 'Avalanche Fuji Testnet'
                    }
                }
            },
            {
                name: '{{name2}}',
                content: {
                    text: '🪪 A Biconomy smart wallet has been created!\n\n📍 **Address:** 0x...\n🔐 **Private keys:** 0x1234...abcd\n🌐 **Network:** Avalanche Fuji Testnet\n🔗 **Chain ID:** 43113\n\nThis is an ERC-4337 compatible smart contract wallet with advanced features like gasless transactions and social recovery.',
                    actions: ['CREATE_WALLET']
                }
            }
        ],
        [
            {
                name: '{{name1}}',
                content: {
                    text: 'generate new wallet'
                }
            },
            {
                name: '{{name2}}',
                content: {
                    text: '🪪 A Biconomy smart wallet has been created!\n\n📍 **Address:** 0x...\n🔐 **Private keys:** 0x1234...abcd\n🌐 **Network:** Avalanche Fuji Testnet\n🔗 **Chain ID:** 43113\n\nThis is an ERC-4337 compatible smart contract wallet with advanced features like gasless transactions and social recovery.',
                    actions: ['CREATE_WALLET']
                }
            }
        ]
    ]
};

// --- Load Wallet Action ---
export const loadWalletAction: Action = {
    name: 'LOAD_BICONOMY_WALLET',
    similes: ['LOAD_WALLET', 'IMPORT_WALLET', 'RESTORE_WALLET', 'ACCESS_WALLET'],
    description: 'Load an existing Biconomy smart wallet using a private key',
    validate: async (runtime: IAgentRuntime, message: Memory): Promise<boolean> => {
       // Basic validation - could be extended with more complex logic
        return true;
    },
    handler: async (
        runtime: IAgentRuntime,
        message: Memory,
        state?: State,
        options?: any,
        callback?: HandlerCallback
    ): Promise<Content> => {
        try {
            logger.info('Loading Biconomy wallet from private key');
            console.log({data:message.content?.data, content: message.content},"LOAD_BICONOMY_WALLET");
            
            // Check if message.content and message.content.data exist
            if (!message.content || !message.content.data) {
                throw new Error('Message content or data is missing');
            }
            
            // Safely extract privateKey with proper type checking
            const data = message.content.data;
            const privateKey = typeof data === 'object' && data !== null && 'privateKey' in data
                ? String(data.privateKey || '')
                : '';
                
            logger.info(`LOAD_BICONOMY_WALLET handler: privateKey exists: ${Boolean(privateKey)}`);
            
            if (!privateKey || !privateKey.startsWith('0x') || privateKey.length < 64) {
                throw new Error('Valid private key is required (must start with 0x and be at least 64 characters)');
            }
            
            // Get the wallet service
            const service = runtime.getService(BiconomyWalletService.serviceType) as BiconomyWalletService;
            if (!service) {
                throw new Error('Biconomy wallet service not found');
            }
            
            // Load the wallet
            const useMainnet = process.env.USE_AVALANCHE_MAINNET === 'true';
            const result = await service.loadWallet(privateKey, useMainnet);
            if (!result.success) {
                throw new Error(result.error);
            }
            
            const walletData = result.data;
            
            const responseContent: Content = {
              text:
                `🔄 Smart wallet loaded successfully!\n\n` +
                `📍 **Smart Wallet Address:** ${walletData.smartAddress}\n` +
                `🌐 **Network:** ${walletData.chainName}\n` +
                `🔗 **Chain ID:** ${walletData.chainId}\n\n` +
                `Your wallet is ready to use. What would you like to do next?\n` +
                `- Send a gasless transaction\n` +
                `- Batch multiple transactions\n` +
                `- Check wallet balance\n` +
                `- Add social recovery guardians`,
                actions: ["LOAD_WALLET_SUCCESS"],
                source: message.content?.source,
                data: {
                    address: walletData.smartAddress,
                    privateKey: walletData.privateKey,
                    chainId: walletData.chainId,
                    chainName: walletData.chainName
                }
            };

            // Send immediate callback to prevent hanging
            if (callback) {
                try {
                    await callback(responseContent);
                    logger.info('LOAD_WALLET callback sent successfully');
                } catch (callbackError) {
                    logger.error('LOAD_WALLET callback error:', callbackError);
                }
            }

            // Return the response content
            return responseContent;

        } catch (error) {
            logger.error('Error in loadWalletAction:', error);
            
            // Send error callback
            if (callback) {
                try {
                    await callback({
                        type: 'ERROR',
                        message: `Failed to load wallet: ${error.message}`,
                        data: { error: error.message }
                    });
                    logger.info('LOAD_WALLET error callback sent successfully');
                } catch (callbackError) {
                    logger.error('LOAD_WALLET error callback error:', callbackError);
                }
            }
            
            // Return error response
            return {
                text: `❌ Failed to load wallet: ${error.message}`,
                actions: ["LOAD_WALLET_FAILED"],
                source: message.content?.source
            };
        }
    },
    examples: [
        [
            {
                name: '{{name1}}',
                content: {
                    text: 'Load my wallet with private key 0x1a2b3c4d5e6f7g8h9i0j1k2l3m4n5o6p7q8r9s0t1u2v3w4x5y6z7a8b9c0d',
                    data: {
                        privateKey: '0x1a2b3c4d5e6f7g8h9i0j1k2l3m4n5o6p7q8r9s0t1u2v3w4x5y6z7a8b9c0d'
                    }
                }
            },
            {
                name: '{{name2}}',
                content: {
                    text: '🔄 Smart wallet loaded successfully!\n\n📍 **Smart Wallet Address:** 0xd3b21E52Ae886f73933C591407EA3DA4E8Dd34D0\n🌐 **Network:** Avalanche Fuji Testnet\n🔗 **Chain ID:** 43113\n\nYour wallet is ready to use. What would you like to do next?\n- Send a gasless transaction\n- Batch multiple transactions\n- Check wallet balance\n- Add social recovery guardians',
                    actions: ['LOAD_WALLET_SUCCESS'],
                    data: {
                      address: '0xd3b21E52Ae886f73933C591407EA3DA4E8Dd34D0',
                      privateKey: '0x1a2b3c4d5e6f7g8h9i0j1k2l3m4n5o6p7q8r9s0t1u2v3w4x5y6z7a8b9c0d',
                      chainId: 43113,
                      chainName: 'Avalanche Fuji Testnet'
                    }
                }
            }
        ]
    ]
};<|MERGE_RESOLUTION|>--- conflicted
+++ resolved
@@ -7,12 +7,8 @@
     type State,
     logger,
 } from '@elizaos/core';
-<<<<<<< HEAD
-import { generateBiconomyWallet } from './provider';
-=======
 import { BiconomyWalletService } from './service';
 import { ethers } from 'ethers';
->>>>>>> bb86ea27
 
 // --- Action ---
 export const createWalletAction: Action = {
@@ -32,24 +28,6 @@
     ): Promise<Content> => {
         try {
             // Log the start of wallet creation
-<<<<<<< HEAD
-           
-const {
-    smartAddress,
-    chainId,
-    chainName,
-    eoa: {
-        privateKey,
-    },
-} = await generateBiconomyWallet();
-            const responseContent: Content = {
-              text:
-                `🪪 A new smart wallet has been created!\n\n` +
-                `📍 **Address:** ${smartAddress}\n` +
-                `🔐 **Private Key:** ${privateKey}\n` +
-                `🌐 **Network:** ${chainName}\n` +
-                `🔗 **Chain ID:** ${chainId}\n\n` +
-=======
             logger.info('Creating new Biconomy wallet');
             
             // Get the wallet service
@@ -74,23 +52,12 @@
                 `🔐 **Private Key:** ${walletData.privateKey}\n` +
                 `🌐 **Network:** ${walletData.chainName}\n` +
                 `🔗 **Chain ID:** ${walletData.chainId}\n\n` +
->>>>>>> bb86ea27
                 `This wallet supports:\n` +
                 `- Gasless transactions\n` +
                 `- Social recovery\n` +
                 `- Cross-chain operations\n` +
                 `- Smart contract interactions\n\n` +
                 `Would you like help funding your wallet or exploring DeFi opportunities?`,
-<<<<<<< HEAD
-              actions: ["CREATE_WALLET_SUCCESS"],
-              source: message.content?.source,
-              data: {
-                address: "hello",
-                privateKey: "hello",
-                chainId: "hello",
-                chainName: "hello"
-              }
-=======
                 actions: ["CREATE_WALLET_SUCCESS"],
                 source: message.content?.source,
                 data: {
@@ -99,7 +66,6 @@
                     chainId: walletData.chainId,
                     chainName: walletData.chainName
                 }
->>>>>>> bb86ea27
             };
 
             // Send immediate callback to prevent hanging
